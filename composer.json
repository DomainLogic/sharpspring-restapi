--- conflicted
+++ resolved
@@ -21,10 +21,7 @@
         "psr/log": "^1.1"
     },
     "require-dev": {
-<<<<<<< HEAD
-        "phpunit/phpunit": "^5.7"
-=======
+        "phpunit/phpunit": "^5.7",
         "squizlabs/php_codesniffer": "^3.4"
->>>>>>> 22e4548d
     }
 }